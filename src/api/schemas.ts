--- conflicted
+++ resolved
@@ -113,38 +113,24 @@
     const validatedData = schema.parse(data);
     return { success: true, data: validatedData, errors: null };
   } catch (error) {
-<<<<<<< HEAD
-    if (error instanceof z.ZodError && error.errors) {
+    if (error instanceof z.ZodError) {
+      const issues = (error as any).issues ?? (error as any).errors ?? [];
+      if (Array.isArray(issues)) {
+        return {
+          success: false,
+          data: null,
+          errors: issues.reduce((acc: Record<string, string>, curr: any) => {
+            const field = Array.isArray(curr.path) ? curr.path.join('.') : 'general';
+            acc[field] = curr.message || 'Invalid value';
+            return acc;
+          }, {})
+        };
+      }
       return {
         success: false,
         data: null,
-        errors: error.errors.reduce((acc, curr) => {
-          const field = curr.path.join('.');
-          acc[field] = curr.message;
-          return acc;
-        }, {} as Record<string, string>)
+        errors: { general: 'Validation failed - invalid error format' }
       };
-=======
-    if (error instanceof z.ZodError) {
-      // Use the issues property which contains validation errors
-      if (error.issues && Array.isArray(error.issues)) {
-        return {
-          success: false,
-          data: null,
-          errors: error.issues.reduce((acc, curr) => {
-            const field = curr.path.join('.');
-            acc[field] = curr.message;
-            return acc;
-          }, {} as Record<string, string>)
-        };
-      } else {
-        return {
-          success: false,
-          data: null,
-          errors: { general: 'Validation failed - invalid error format' }
-        };
-      }
->>>>>>> 041e76e8
     }
     return {
       success: false,
