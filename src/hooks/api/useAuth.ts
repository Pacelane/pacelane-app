--- conflicted
+++ resolved
@@ -91,19 +91,12 @@
 
   /**
    * Sign up a new user
-<<<<<<< HEAD
-   * @param data - Name, email and password
-   * @returns Promise with result
-   */
-  const signUp = async (data: { name: string; email: string; password: string }) => {
-=======
    * @param data - SignUpData with email, password, and optional options
    * @returns Promise with result
    */
   const signUp = async (data: { email: string; password: string; options?: { data?: { display_name?: string; }; }; }) => {
->>>>>>> 041e76e8
     console.log('useAuth: Attempting to sign up user:', data.email);
-    return authApi.signUp(data);
+    return authApi.signUp(data as any);
   };
 
   /**
