import React, { useState } from 'react';
import { useNavigate } from 'react-router-dom';
import { useAuth } from '@/hooks/api/useAuth';
import { useContent } from '@/hooks/api/useContent';
import { useTheme } from '@/services/theme-context';
import { useIsMobile } from '@/hooks/use-mobile';
import { SavedDraft, ContentSuggestion } from '@/types/content';
import { useToast } from '@/design-system/components/Toast';

// Design System Components (sidebar provided by MainAppChrome)
import ContentCard from '@/design-system/components/ContentCard';
import ContentListItem from '@/design-system/components/ContentListItem';
import Input from '@/design-system/components/Input';
import DropdownButton from '@/design-system/components/DropdownButton';
import Button from '@/design-system/components/Button';
import EmptyState from '@/design-system/components/EmptyState';
import SubtleLoadingSpinner from '@/design-system/components/SubtleLoadingSpinner';
import Tabs from '@/design-system/components/Tabs';

// Design System Tokens
import { spacing } from '@/design-system/tokens/spacing';
import { textStyles } from '@/design-system/styles/typography/typography-styles';
import { typography } from '@/design-system/tokens/typography';
import { cornerRadius } from '@/design-system/tokens/corner-radius';

// Icons
import { Search, Plus, FileText, LayoutGrid, AlignJustify } from 'lucide-react';

// Avatar utilities
import { getUserAvatarUrl } from '@/utils/avatarUtils';

const Posts = () => {
  const navigate = useNavigate();
  const { user, profile } = useAuth();
  const { colors } = useTheme();
  const isMobile = useIsMobile();
  const { toast } = useToast();
  
  // ========== CLEAN CONTENT STATE MANAGEMENT ==========
  const {
    savedDrafts,
    contentSuggestions,
    loadingDrafts: isLoading,
    deleteDraft,
    updateDraft,
    error,
    clearError
  } = useContent();

  // ========== LOCAL COMPONENT STATE ==========
  // Sidebar handled by layout
  const [searchQuery, setSearchQuery] = useState('');
  const [selectedFilter, setSelectedFilter] = useState<'all' | 'draft' | 'published' | 'archived'>('all');
  const [sortBy, setSortBy] = useState('lastEdited');
  const [viewMode, setViewMode] = useState<'grid' | 'line'>('grid');

  // Content container is wrapped by MainAppChrome

  // Content container styles
  const containerStyles: React.CSSProperties = {
    width: '100%',
    maxWidth: '1200px',
    margin: '0 auto',
    display: 'flex',
    flexDirection: 'column',
    gap: spacing.spacing[24],
  };

  // Title style using awesome serif font, 4xl semi bold
  const titleStyle = {
    fontFamily: typography.fontFamily['awesome-serif'],
    fontSize: typography.desktop.size['4xl'],
    fontWeight: typography.desktop.weight.semibold,
    lineHeight: typography.desktop.lineHeight.leading7,
    letterSpacing: typography.desktop.letterSpacing.normal,
    color: colors.text.default,
    margin: 0,
  };

  // Subtitle style - sm medium, text subtle
  const subtitleStyle = {
    ...textStyles.sm.medium,
    color: colors.text.subtle,
    margin: 0,
    marginTop: spacing.spacing[8],
  };

  // Filter tabs configuration
  const filterTabs = [
    { id: 'all', label: 'All' },
    { id: 'draft', label: 'Drafts' },
    { id: 'published', label: 'Published' },
    { id: 'archived', label: 'Archived' },
  ];

  // Sort dropdown options
  const sortOptions = [
    { label: 'Last Edited', onClick: () => setSortBy('lastEdited') },
    { label: 'Newest First', onClick: () => setSortBy('newest') },
    { label: 'Oldest First', onClick: () => setSortBy('oldest') },
    { label: 'A-Z', onClick: () => setSortBy('nameAsc') },
    { label: 'Z-A', onClick: () => setSortBy('nameDesc') },
  ];

  // Get current sort label
  const getCurrentSortLabel = () => {
    const option = sortOptions.find(opt => 
      (sortBy === 'lastEdited' && opt.label === 'Last Edited') ||
      (sortBy === 'newest' && opt.label === 'Newest First') ||
      (sortBy === 'oldest' && opt.label === 'Oldest First') ||
      (sortBy === 'nameAsc' && opt.label === 'A-Z') ||
      (sortBy === 'nameDesc' && opt.label === 'Z-A')
    );
    return option?.label || 'Last Edited';
  };

  // Get all content items (drafts + suggestions)
  const getAllContentItems = () => {
    const draftItems = savedDrafts.map(draft => ({
      id: draft.id,
      title: draft.title || 'Untitled',
      subtitle: `Last edited ${new Date(draft.updated_at).toLocaleDateString()}`,
      content: draft.content.substring(0, 200) + (draft.content.length > 200 ? '...' : ''),
      variant: 'gradient',
      status: draft.status,
      type: 'draft',
      originalData: draft,
      updatedAt: new Date(draft.updated_at),
    }));

    const suggestionItems = contentSuggestions.map(suggestion => ({
      id: suggestion.id,
      title: suggestion.title,
      subtitle: 'Content suggestion',
      content: suggestion.description || suggestion.suggested_outline?.substring(0, 200) || 'No description available',
      variant: 'image',
      status: 'suggestion',
      type: 'suggestion',
      originalData: suggestion,
      updatedAt: new Date(suggestion.created_at || Date.now()),
    }));

    return [...draftItems, ...suggestionItems];
  };

  // Filter content based on search and filter
  const getFilteredContent = () => {
    const allItems = getAllContentItems();
    
    return allItems.filter(item => {
      const matchesSearch = item.title.toLowerCase().includes(searchQuery.toLowerCase()) || 
                           item.content.toLowerCase().includes(searchQuery.toLowerCase());
      
      let matchesFilter = false;
      switch (selectedFilter) {
        case 'all':
          matchesFilter = true;
          break;
        case 'draft':
          matchesFilter = item.type === 'draft' && item.status === 'draft';
          break;
        case 'published':
          matchesFilter = item.type === 'draft' && item.status === 'published';
          break;
        case 'archived':
          matchesFilter = item.type === 'draft' && item.status === 'archived';
          break;
        default:
          matchesFilter = true;
      }
      
      return matchesSearch && matchesFilter;
    });
  };

  // Sort content based on sortBy
  const getSortedContent = (items) => {
    switch (sortBy) {
      case 'nameAsc':
        return [...items].sort((a, b) => (a.title || '').localeCompare(b.title || ''));
      case 'nameDesc':
        return [...items].sort((a, b) => (b.title || '').localeCompare(a.title || ''));
      case 'newest':
        return [...items].sort((a, b) => b.updatedAt.getTime() - a.updatedAt.getTime());
      case 'oldest':
        return [...items].sort((a, b) => a.updatedAt.getTime() - b.updatedAt.getTime());
      case 'lastEdited':
      default:
        return [...items].sort((a, b) => b.updatedAt.getTime() - a.updatedAt.getTime());
    }
  };

  // Event handlers
  const handleEditDraft = (draft: SavedDraft) => {
    navigate('/content-editor', {
      state: {
        draftId: draft.id,
        title: draft.title,
        content: draft.content
      }
    });
  };

  const handleUpdateDraftStatus = async (draftId: string, newStatus: 'draft' | 'published' | 'archived') => {
    try {
      const result = await updateDraft(draftId, { status: newStatus });
      if (result.error) {
        toast({
          title: 'Error',
          description: result.error,
          variant: 'destructive'
        });
      } else {
        toast({
          title: 'Status Updated',
          description: `Post status changed to ${newStatus}`,
          variant: 'success'
        });
      }
    } catch (error) {
      console.error('Error updating draft status:', error);
      toast({
        title: 'Error',
        description: 'Failed to update post status',
        variant: 'destructive'
      });
    }
  };

  const handleDeleteDraft = async (draftId: string) => {
    try {
      const result = await deleteDraft(draftId);
      
      if (result.error) {
        toast.error(result.error);
        return;
      }
      
      toast.success('Draft deleted successfully');
    } catch (error: any) {
      toast.error(error.message || 'Failed to delete draft');
    }
  };

  const handleCreateFromSuggestion = (suggestion: ContentSuggestion) => {
    navigate('/content-editor', {
      state: {
        suggestion
      }
    });
  };

  const handleStatusChange = async (draftId: string, newStatus: 'draft' | 'published' | 'archived') => {
    try {
      const result = await updateDraft(draftId, { status: newStatus });
      
      if (result.error) {
        toast.error(result.error);
        return;
      }
      
      const statusLabel = newStatus.charAt(0).toUpperCase() + newStatus.slice(1);
      toast.success(`Post marked as ${statusLabel}`);
    } catch (error: any) {
      toast.error(error.message || 'Failed to update post status');
    }
  };

  const handleContentAction = (action, itemId) => {
    const allItems = getAllContentItems();
    const item = allItems.find(i => i.id === itemId);
    if (!item) return;

    if (item.type === 'draft') {
      switch (action) {
        case 'edit':
          handleEditDraft(item.originalData);
          break;
        case 'delete':
          handleDeleteDraft(itemId);
          break;
<<<<<<< HEAD
        case 'markAsDraft':
          handleStatusChange(itemId, 'draft');
          break;
        case 'markAsPublished':
          handleStatusChange(itemId, 'published');
          break;
        case 'markAsArchived':
          handleStatusChange(itemId, 'archived');
=======
        case 'mark-draft':
          handleUpdateDraftStatus(itemId, 'draft');
          break;
        case 'mark-published':
          handleUpdateDraftStatus(itemId, 'published');
          break;
        case 'mark-archived':
          handleUpdateDraftStatus(itemId, 'archived');
>>>>>>> 014e6586
          break;
      }
    } else if (item.type === 'suggestion') {
      switch (action) {
        case 'create':
          handleCreateFromSuggestion(item.originalData);
          break;
      }
    }
  };

  // Sidebar event handlers
  const handleMenuItemClick = (menuId: string) => {
    switch (menuId) {
      case 'home':
        navigate('/product-home');
        break;
      case 'profile':
        navigate('/profile');
        break;
      case 'knowledge':
        navigate('/knowledge');
        break;
      case 'history':
        // Already on posts/history
        break;
      default:
        console.log('Navigation for:', menuId);
    }
  };

  const handleCreateNewClick = () => {
    navigate('/content-editor');
  };

  const handleAvatarClick = () => {
    navigate('/profile');
  };

  // Get user display info
  const getUserName = () => {
    if (profile?.display_name) return profile.display_name;
    if (profile?.linkedin_name) return profile.linkedin_name;
    if (user?.email) return user.email.split('@')[0];
    return 'User';
  };

  const getUserAvatar = () => {
    return getUserAvatarUrl(profile, user);
  };

  // Controls row styles for search and sort - responsive
  const controlRowStyles = {
    display: 'flex',
    flexDirection: isMobile ? 'column' : 'row',
    alignItems: isMobile ? 'stretch' : 'center',
    justifyContent: isMobile ? 'flex-start' : 'space-between',
    gap: isMobile ? spacing.spacing[16] : spacing.spacing[24],
    width: '100%',
  };

  // Right section styles for search and dropdown - responsive
  const rightSectionStyles = {
    display: 'flex',
    alignItems: 'center',
    gap: spacing.spacing[12],
    width: isMobile ? '100%' : 'auto',
  };

  // View toggle row styles
  const viewToggleRowStyles = {
    display: 'flex',
    justifyContent: 'flex-start',
    width: '100%',
  };

  // Content grid styles - responsive and view-mode aware
  const contentGridStyles = {
    display: 'grid',
    gridTemplateColumns: viewMode === 'line' ? '1fr' : (isMobile ? '1fr' : '1fr 1fr'),
    gap: spacing.spacing[12],
  };

  // Section styles
  const sectionStyles: React.CSSProperties = {
    display: 'flex',
    flexDirection: 'column',
    gap: spacing.spacing[16],
  };

  const sectionTitleStyle = {
    ...textStyles.lg.semibold,
    color: colors.text.default,
    margin: 0,
  };

  const contentItems = getSortedContent(getFilteredContent());

  return (
    <div style={containerStyles}>
          {/* Header Section */}
          <div>
            <h1 style={titleStyle}>Posts</h1>
            <p style={subtitleStyle}>
              Manage your saved drafts and content suggestions
            </p>
          </div>

          {/* Controls Row - Filter Tabs, Search and Sort */}
          <div style={controlRowStyles}>
            {/* Left: Filter Tabs */}
            <Tabs
              style="segmented"
              type="default"
              tabs={filterTabs}
              activeTab={selectedFilter}
              onTabChange={setSelectedFilter}
            />

            {/* Right: Search and Sort */}
            <div style={rightSectionStyles}>
              {/* Search Input */}
              <div style={{ flex: isMobile ? 1 : 'none', width: isMobile ? 'auto' : '280px' }}>
                <Input
                  size="lg"
                  style="default"
                  placeholder="Search posts..."
                  value={searchQuery}
                  onChange={(e) => setSearchQuery(e.target.value)}
                  leadIcon={<Search size={16} />}
                />
              </div>

              {/* Sort Dropdown */}
              <div style={{ flexShrink: 0 }}>
                <DropdownButton
                  label={getCurrentSortLabel()}
                  items={sortOptions}
                  size="lg"
                  position="bottom-right"
                  minWidth="160px"
                />
              </div>
            </div>
          </div>

          {/* View Toggle Row */}
          <div style={viewToggleRowStyles}>
            <div style={{ 
              display: 'flex', 
              alignItems: 'center',
              border: `1px solid ${colors.border.default}`,
              borderRadius: cornerRadius.borderRadius.md,
              overflow: 'hidden'
            }}>
                             <Button
                 variant="default"
                 style={viewMode === 'grid' ? 'soft' : 'ghost'}
                 size="sm"
                 leadIcon={<LayoutGrid size={16} />}
                 label="Grid"
                 onClick={() => setViewMode('grid')}
               />
               <Button
                 variant="default"
                 style={viewMode === 'line' ? 'soft' : 'ghost'}
                 size="sm"
                 leadIcon={<AlignJustify size={16} />}
                 label="List"
                 onClick={() => setViewMode('line')}
               />
            </div>
          </div>

          {/* Loading State */}
          {isLoading && (
            <div style={{
              display: 'flex',
              justifyContent: 'center',
              padding: spacing.spacing[48],
            }}>
              <SubtleLoadingSpinner 
                title="Loading your posts..."
                size={16}
              />
            </div>
          )}

          {/* Content Display */}
          {!isLoading && (
            <>
              {contentItems.length === 0 ? (
                <EmptyState
                  title="No content found"
                  subtitle={selectedFilter === 'all' 
                    ? "Start writing to create your first post or wait for content suggestions!"
                    : `No ${selectedFilter} content found. Try changing the filter or search terms.`
                  }
                  buttonLabel="Create New Post"
                  onButtonClick={handleCreateNewClick}
                />
              ) : (
                <div style={contentGridStyles}>
                  {contentItems.map((item) => {
                    const ContentComponent = viewMode === 'grid' ? ContentCard : ContentListItem;
                    return (
                      <ContentComponent
                        key={item.id}
                        variant={item.variant}
                        title={item.title}
                        subtitle={item.subtitle}
                        content={item.content}
                        status={item.status}
                        onClick={() => {
                          if (item.type === 'draft') {
                            handleEditDraft(item.originalData);
                          } else if (item.type === 'suggestion') {
                            handleCreateFromSuggestion(item.originalData);
                          }
                        }}
                        onMenuAction={(action) => handleContentAction(action, item.id)}
                      />
                    );
                  })}
                </div>
              )}
            </>
          )}
    </div>
  );
};

export default Posts;<|MERGE_RESOLUTION|>--- conflicted
+++ resolved
@@ -201,32 +201,6 @@
     });
   };
 
-  const handleUpdateDraftStatus = async (draftId: string, newStatus: 'draft' | 'published' | 'archived') => {
-    try {
-      const result = await updateDraft(draftId, { status: newStatus });
-      if (result.error) {
-        toast({
-          title: 'Error',
-          description: result.error,
-          variant: 'destructive'
-        });
-      } else {
-        toast({
-          title: 'Status Updated',
-          description: `Post status changed to ${newStatus}`,
-          variant: 'success'
-        });
-      }
-    } catch (error) {
-      console.error('Error updating draft status:', error);
-      toast({
-        title: 'Error',
-        description: 'Failed to update post status',
-        variant: 'destructive'
-      });
-    }
-  };
-
   const handleDeleteDraft = async (draftId: string) => {
     try {
       const result = await deleteDraft(draftId);
@@ -279,25 +253,14 @@
         case 'delete':
           handleDeleteDraft(itemId);
           break;
-<<<<<<< HEAD
-        case 'markAsDraft':
+        case 'mark-draft':
           handleStatusChange(itemId, 'draft');
           break;
-        case 'markAsPublished':
+        case 'mark-published':
           handleStatusChange(itemId, 'published');
           break;
-        case 'markAsArchived':
+        case 'mark-archived':
           handleStatusChange(itemId, 'archived');
-=======
-        case 'mark-draft':
-          handleUpdateDraftStatus(itemId, 'draft');
-          break;
-        case 'mark-published':
-          handleUpdateDraftStatus(itemId, 'published');
-          break;
-        case 'mark-archived':
-          handleUpdateDraftStatus(itemId, 'archived');
->>>>>>> 014e6586
           break;
       }
     } else if (item.type === 'suggestion') {
