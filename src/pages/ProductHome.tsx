--- conflicted
+++ resolved
@@ -24,11 +24,7 @@
 import EmptyState from '@/design-system/components/EmptyState';
 import SubtleLoadingSpinner from '@/design-system/components/SubtleLoadingSpinner';
 import FirstTimeUserHome from '@/design-system/components/FirstTimeUserHome';
-<<<<<<< HEAD
- 
-=======
 import InitialHome from './InitialHome';
->>>>>>> 17533f5c
 
 // Design System Tokens
 import { spacing } from '../design-system/tokens/spacing';
@@ -40,11 +36,8 @@
 // Icons
 import { ChevronRight, Search } from 'lucide-react';
 
-<<<<<<< HEAD
 // Additional Components
 import { CalendarService } from '@/services/calendarService';
-=======
->>>>>>> 17533f5c
 
 const ProductHome = () => {
   const navigate = useNavigate();
@@ -578,11 +571,7 @@
             </>
           )}
 
-<<<<<<< HEAD
-          {/* Removed lower placeholder sections */}
-=======
-
->>>>>>> 17533f5c
+          {/* Removed lower placeholder sections */
 
           {/* Templates Section */}
           <div style={{ display: 'flex', alignItems: 'center', justifyContent: 'space-between' }}>
