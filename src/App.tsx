import { ToastProvider } from "@/design-system/components/Toast";
import { QueryClient, QueryClientProvider } from "@tanstack/react-query";
import { BrowserRouter, Routes, Route } from "react-router-dom";
import { Outlet } from "react-router-dom";

import { ThemeProvider } from "@/services/theme-context";
import ProtectedRoute from "@/design-system/components/ProtectedRoute";
import MainAppChrome from "@/design-system/components/MainAppChrome";

import ProductHome from "./pages/ProductHome";

import KnowledgeBase from "./pages/KnowledgeBase";
import SignIn from "./pages/SignIn";
import Profile from "./pages/Profile";
import ContentEditor from "./pages/ContentEditor";
import { GoogleCalendarCallback } from "./pages/GoogleCalendarCallback";
import Posts from "./pages/Posts";
import Welcome from "./pages/Onboarding/Welcome";
import FirstThingsFirst from "./pages/Onboarding/FirstThingsFirst";
import Inspirations from "./pages/Onboarding/Inspirations";
import Goals from "./pages/Onboarding/Goals";
import Guides from "./pages/Onboarding/Guides";
import ContentPillars from "./pages/Onboarding/ContentPillars";
import Pacing from "./pages/Onboarding/Pacing";
import Contact from "./pages/Onboarding/Contact";
import Ready from "./pages/Onboarding/Ready";
import NotFound from "./pages/NotFound";

const queryClient = new QueryClient();

const App = () => (
  <QueryClientProvider client={queryClient}>
<<<<<<< HEAD
    <AuthProvider>
      <ThemeProvider>
        <TooltipProvider>
          <Toaster />
          <Sonner />
          <BrowserRouter>
          <Routes>
            <Route path="/" element={<SignIn />} />
            <Route path="/signin" element={<SignIn />} />
            <Route path="/onboarding/welcome" element={<Welcome />} />
            <Route path="/onboarding/first-things-first" element={<FirstThingsFirst />} />
            <Route path="/onboarding/inspirations" element={<Inspirations />} />
            <Route path="/onboarding/goals" element={<Goals />} />
            <Route path="/onboarding/guides" element={<Guides />} />
            <Route path="/onboarding/content-pillars" element={<ContentPillars />} />
            <Route path="/onboarding/pacing" element={<Pacing />} />
            <Route path="/onboarding/contact" element={<Contact />} />
            <Route path="/onboarding/ready" element={<Ready />} />
            <Route
              path="/product-home" 
              element={
                <ProtectedRoute>
                  <ProductHome />
                </ProtectedRoute>
              } 
            />
            <Route
              path="/new-product-home" 
              element={
                <ProtectedRoute>
                  <NewProductHome />
                </ProtectedRoute>
              } 
            />
            <Route 
              path="/knowledge" 
              element={
                <ProtectedRoute>
                  <KnowledgeBase />
                </ProtectedRoute>
              } 
            />
            <Route 
              path="/profile" 
              element={
                <ProtectedRoute>
                  <Profile />
                </ProtectedRoute>
              } 
            />
            <Route 
              path="/content-editor" 
              element={
                <ProtectedRoute>
                  <ContentEditor />
                </ProtectedRoute>
              } 
            />
            <Route 
              path="/posts" 
              element={
                <ProtectedRoute>
                  <Posts />
                </ProtectedRoute>
              } 
            />
            <Route 
              path="/auth/google-calendar/callback" 
              element={<GoogleCalendarCallback />} 
            />
            {/* ADD ALL CUSTOM ROUTES ABOVE THE CATCH-ALL "*" ROUTE */}
            <Route path="*" element={<NotFound />} />
          </Routes>
        </BrowserRouter>
        </TooltipProvider>
      </ThemeProvider>
    </AuthProvider>
=======
    <ThemeProvider>
      <ToastProvider>
        <BrowserRouter>
        <Routes>
          {/* Public routes */}
          <Route path="/" element={<SignIn />} />
          <Route path="/signin" element={<SignIn />} />
          <Route path="/onboarding/welcome" element={<Welcome />} />
          <Route path="/onboarding/first-things-first" element={<FirstThingsFirst />} />
          <Route path="/onboarding/inspirations" element={<Inspirations />} />
          <Route path="/onboarding/goals" element={<Goals />} />
          <Route path="/onboarding/guides" element={<Guides />} />
          <Route path="/onboarding/content-pillars" element={<ContentPillars />} />
          <Route path="/onboarding/pacing" element={<Pacing />} />
          <Route path="/onboarding/contact" element={<Contact />} />
          <Route path="/onboarding/ready" element={<Ready />} />

          {/* Protected app chrome with sidebar and centered content */}
          <Route
            element={
              <ProtectedRoute>
                <MainAppChrome>
                  <Outlet />
                </MainAppChrome>
              </ProtectedRoute>
            }
          >
            <Route path="/product-home" element={<ProductHome />} />
            <Route path="/knowledge" element={<KnowledgeBase />} />
            <Route path="/profile" element={<Profile />} />
            <Route path="/content-editor" element={<ContentEditor />} />
            <Route path="/posts" element={<Posts />} />
          </Route>

          {/* Catch-all */}
          <Route path="*" element={<NotFound />} />
        </Routes>
      </BrowserRouter>
      </ToastProvider>
    </ThemeProvider>
>>>>>>> 92e3be33
  </QueryClientProvider>
);

export default App;<|MERGE_RESOLUTION|>--- conflicted
+++ resolved
@@ -13,7 +13,6 @@
 import SignIn from "./pages/SignIn";
 import Profile from "./pages/Profile";
 import ContentEditor from "./pages/ContentEditor";
-import { GoogleCalendarCallback } from "./pages/GoogleCalendarCallback";
 import Posts from "./pages/Posts";
 import Welcome from "./pages/Onboarding/Welcome";
 import FirstThingsFirst from "./pages/Onboarding/FirstThingsFirst";
@@ -30,85 +29,6 @@
 
 const App = () => (
   <QueryClientProvider client={queryClient}>
-<<<<<<< HEAD
-    <AuthProvider>
-      <ThemeProvider>
-        <TooltipProvider>
-          <Toaster />
-          <Sonner />
-          <BrowserRouter>
-          <Routes>
-            <Route path="/" element={<SignIn />} />
-            <Route path="/signin" element={<SignIn />} />
-            <Route path="/onboarding/welcome" element={<Welcome />} />
-            <Route path="/onboarding/first-things-first" element={<FirstThingsFirst />} />
-            <Route path="/onboarding/inspirations" element={<Inspirations />} />
-            <Route path="/onboarding/goals" element={<Goals />} />
-            <Route path="/onboarding/guides" element={<Guides />} />
-            <Route path="/onboarding/content-pillars" element={<ContentPillars />} />
-            <Route path="/onboarding/pacing" element={<Pacing />} />
-            <Route path="/onboarding/contact" element={<Contact />} />
-            <Route path="/onboarding/ready" element={<Ready />} />
-            <Route
-              path="/product-home" 
-              element={
-                <ProtectedRoute>
-                  <ProductHome />
-                </ProtectedRoute>
-              } 
-            />
-            <Route
-              path="/new-product-home" 
-              element={
-                <ProtectedRoute>
-                  <NewProductHome />
-                </ProtectedRoute>
-              } 
-            />
-            <Route 
-              path="/knowledge" 
-              element={
-                <ProtectedRoute>
-                  <KnowledgeBase />
-                </ProtectedRoute>
-              } 
-            />
-            <Route 
-              path="/profile" 
-              element={
-                <ProtectedRoute>
-                  <Profile />
-                </ProtectedRoute>
-              } 
-            />
-            <Route 
-              path="/content-editor" 
-              element={
-                <ProtectedRoute>
-                  <ContentEditor />
-                </ProtectedRoute>
-              } 
-            />
-            <Route 
-              path="/posts" 
-              element={
-                <ProtectedRoute>
-                  <Posts />
-                </ProtectedRoute>
-              } 
-            />
-            <Route 
-              path="/auth/google-calendar/callback" 
-              element={<GoogleCalendarCallback />} 
-            />
-            {/* ADD ALL CUSTOM ROUTES ABOVE THE CATCH-ALL "*" ROUTE */}
-            <Route path="*" element={<NotFound />} />
-          </Routes>
-        </BrowserRouter>
-        </TooltipProvider>
-      </ThemeProvider>
-    </AuthProvider>
-=======
     <ThemeProvider>
       <ToastProvider>
         <BrowserRouter>
@@ -149,7 +69,6 @@
       </BrowserRouter>
       </ToastProvider>
     </ThemeProvider>
->>>>>>> 92e3be33
   </QueryClientProvider>
 );
 
